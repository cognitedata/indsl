repos:
  - hooks:
      - id: black
    repo: https://github.com/psf/black
    rev: 23.12.1
  - hooks:
      - id: ruff
        args: ["--fix"]

    repo: https://github.com/astral-sh/ruff-pre-commit
<<<<<<< HEAD
    rev: v0.1.9
=======
    rev: v0.1.13
>>>>>>> cd679ee4
  - hooks:
      - id: debug-statements
        exclude: ^docs(-source)?/
      - id: trailing-whitespace
        exclude: ^docs(-source)?/
      - args:
          - --allow-multiple-documents
        id: check-yaml
        exclude: ^docs(-source)?/
      - id: check-builtin-literals
        exclude: ^docs(-source)?/
      - id: end-of-file-fixer
        exclude: ^docs(-source)?/
      - id: check-ast
        exclude: ^docs(-source)?/
      - id: check-docstring-first
        exclude: ^docs(-source)?/
      - id: requirements-txt-fixer
        exclude: ^docs(-source)?/
    repo: https://github.com/pre-commit/pre-commit-hooks
    rev: v4.5.0
  - hooks:
      - id: mypy
        exclude: ^docs(-source)?/
    repo: https://github.com/pre-commit/mirrors-mypy
    rev: v1.8.0
  - hooks:
      - id: commitizen
        stages:
          - commit-msg
    repo: https://github.com/commitizen-tools/commitizen
    rev: v3.13.0<|MERGE_RESOLUTION|>--- conflicted
+++ resolved
@@ -8,11 +8,7 @@
         args: ["--fix"]
 
     repo: https://github.com/astral-sh/ruff-pre-commit
-<<<<<<< HEAD
-    rev: v0.1.9
-=======
     rev: v0.1.13
->>>>>>> cd679ee4
   - hooks:
       - id: debug-statements
         exclude: ^docs(-source)?/
