--- conflicted
+++ resolved
@@ -1,23 +1,20 @@
 <!DOCTYPE html>
-<html class="writer-html5" lang="en">
-
+<html class="writer-html5" lang="en" >
 <head>
-  <meta charset="utf-8" />
-  <meta name="generator" content="Docutils 0.18.1: http://docutils.sourceforge.net/" />
+  <meta charset="utf-8" /><meta name="generator" content="Docutils 0.18.1: http://docutils.sourceforge.net/" />
 
   <meta name="viewport" content="width=device-width, initial-scale=1.0" />
   <title>Contributing &mdash; indsl 8.2.0 documentation</title>
-  <link rel="stylesheet" href="_static/pygments.css" type="text/css" />
-  <link rel="stylesheet" href="_static/css/theme.css" type="text/css" />
-  <link rel="stylesheet" href="_static/sg_gallery.css" type="text/css" />
-  <link rel="stylesheet" href="_static/sg_gallery-binder.css" type="text/css" />
-  <link rel="stylesheet" href="_static/sg_gallery-dataframe.css" type="text/css" />
-  <link rel="stylesheet" href="_static/sg_gallery-rendered-html.css" type="text/css" />
-  <link rel="shortcut icon" href="_static/cognite_logo_black.png" />
+      <link rel="stylesheet" href="_static/pygments.css" type="text/css" />
+      <link rel="stylesheet" href="_static/css/theme.css" type="text/css" />
+      <link rel="stylesheet" href="_static/sg_gallery.css" type="text/css" />
+      <link rel="stylesheet" href="_static/sg_gallery-binder.css" type="text/css" />
+      <link rel="stylesheet" href="_static/sg_gallery-dataframe.css" type="text/css" />
+      <link rel="stylesheet" href="_static/sg_gallery-rendered-html.css" type="text/css" />
+    <link rel="shortcut icon" href="_static/cognite_logo_black.png"/>
   <!--[if lt IE 9]>
     <script src="_static/js/html5shiv.min.js"></script>
   <![endif]-->
-<<<<<<< HEAD
   
         <script src="_static/jquery.js?v=5d32c60e"></script>
         <script src="_static/_sphinx_javascript_frameworks_compat.js?v=2cd50e6c"></script>
@@ -29,160 +26,112 @@
     <link rel="search" title="Search" href="search.html" />
     <link rel="next" title="Code of Conduct" href="code_of_conduct.html" />
     <link rel="prev" title="Function versioning" href="auto_examples/versioning/versioned_function.html" /> 
-=======
-
-  <script src="_static/jquery.js?v=5d32c60e"></script>
-  <script src="_static/_sphinx_javascript_frameworks_compat.js?v=2cd50e6c"></script>
-  <script data-url_root="./" id="documentation_options" src="_static/documentation_options.js?v=37b3a9b0"></script>
-  <script src="_static/doctools.js?v=888ff710"></script>
-  <script src="_static/sphinx_highlight.js?v=4825356b"></script>
-  <script src="_static/js/theme.js"></script>
-  <link rel="index" title="Index" href="genindex.html" />
-  <link rel="search" title="Search" href="search.html" />
-  <link rel="next" title="Code of Conduct" href="code_of_conduct.html" />
-  <link rel="prev" title="Function versioning" href="auto_examples/versioning/versioned_function.html" />
->>>>>>> c536e023
 </head>
 
-<body class="wy-body-for-nav">
+<body class="wy-body-for-nav"> 
   <div class="wy-grid-for-nav">
     <nav data-toggle="wy-nav-shift" class="wy-nav-side">
       <div class="wy-side-scroll">
-        <div class="wy-side-nav-search">
-
-
-
+        <div class="wy-side-nav-search" >
+
+          
+          
           <a href="index.html" class="icon icon-home">
             indsl
-            <img src="_static/cognite_logo_white.png" class="logo" alt="Logo" />
+              <img src="_static/cognite_logo_white.png" class="logo" alt="Logo"/>
           </a>
-          <div role="search">
-            <form id="rtd-search-form" class="wy-form" action="search.html" method="get">
-              <input type="text" name="q" placeholder="Search docs" aria-label="Search docs" />
-              <input type="hidden" name="check_keywords" value="yes" />
-              <input type="hidden" name="area" value="default" />
-            </form>
-          </div>
-        </div>
-        <div class="wy-menu wy-menu-vertical" data-spy="affix" role="navigation" aria-label="Navigation menu">
-          <p class="caption" role="heading"><span class="caption-text">Toolboxes</span></p>
-          <ul>
-            <li class="toctree-l1"><a class="reference internal" href="data_quality.html">Data Quality</a></li>
-            <li class="toctree-l1"><a class="reference internal" href="detect.html">Detect</a></li>
-            <li class="toctree-l1"><a class="reference internal" href="drilling.html">Drilling</a></li>
-            <li class="toctree-l1"><a class="reference internal" href="equipment.html">Equipment</a></li>
-            <li class="toctree-l1"><a class="reference internal" href="filter.html">Filter</a></li>
-            <li class="toctree-l1"><a class="reference internal" href="fluid_dynamics.html">Fluid Dynamics</a></li>
-            <li class="toctree-l1"><a class="reference internal" href="forecast.html">Forecast</a></li>
-            <li class="toctree-l1"><a class="reference internal" href="numerical_calculus.html">Numerical Calculus</a>
-            </li>
-            <li class="toctree-l1"><a class="reference internal" href="oil_and_gas.html">Oil and Gas</a></li>
-            <li class="toctree-l1"><a class="reference internal" href="resample.html">Resample</a></li>
-            <li class="toctree-l1"><a class="reference internal" href="signals.html">Signals</a></li>
-            <li class="toctree-l1"><a class="reference internal" href="smooth.html">Smooth</a></li>
-            <li class="toctree-l1"><a class="reference internal" href="statistics.html">Statistics</a></li>
-            <li class="toctree-l1"><a class="reference internal" href="sustainability.html">Sustainability</a></li>
-            <li class="toctree-l1"><a class="reference internal" href="ts_utils.html">Basic time series functions</a>
-            </li>
-          </ul>
-          <p class="caption" role="heading"><span class="caption-text">Examples</span></p>
-          <ul>
-            <li class="toctree-l1"><a class="reference internal" href="auto_examples/data_quality/index.html">Data
-                quality</a></li>
-            <li class="toctree-l1"><a class="reference internal" href="auto_examples/detect/index.html">Detection
-                Functions</a></li>
-            <li class="toctree-l1"><a class="reference internal" href="auto_examples/equipment/index.html">Equipment
-                Functions</a></li>
-            <li class="toctree-l1"><a class="reference internal" href="auto_examples/filter/index.html">Filter
-                Functions</a></li>
-            <li class="toctree-l1"><a class="reference internal" href="auto_examples/forecast/index.html">Forecasting
-                Functions</a></li>
-            <li class="toctree-l1"><a class="reference internal"
-                href="auto_examples/numerical_calculus/index.html">Numerical Calculus</a></li>
-            <li class="toctree-l1"><a class="reference internal" href="auto_examples/oil_and_gas/index.html">Oil and Gas
-                Functions</a></li>
-            <li class="toctree-l1"><a class="reference internal" href="auto_examples/resample/index.html">Resampling
-                Functions</a></li>
-            <li class="toctree-l1"><a class="reference internal" href="auto_examples/signals/index.html">Synthetic
-                Signal Generation</a></li>
-            <li class="toctree-l1"><a class="reference internal" href="auto_examples/smooth/index.html">Smoothing
-                Functions</a></li>
-            <li class="toctree-l1"><a class="reference internal"
-                href="auto_examples/statistics/index.html">Statistics</a></li>
-            <li class="toctree-l1"><a class="reference internal"
-                href="auto_examples/sustainability/index.html">Sustainability Functions</a></li>
-            <li class="toctree-l1"><a class="reference internal" href="auto_examples/versioning/index.html">Function
-                versioning</a></li>
-          </ul>
-          <p class="caption" role="heading"><span class="caption-text">Developers</span></p>
-          <ul class="current">
-            <li class="toctree-l1 current"><a class="current reference internal" href="#">Contributing</a>
-              <ul>
-                <li class="toctree-l2"><a class="reference internal"
-                    href="#contributing-a-new-charts-compliant-algorithm">Contributing a new CHARTS compliant
-                    algorithm</a>
-                  <ul>
-                    <li class="toctree-l3"><a class="reference internal" href="#preliminaries-and-setup">Preliminaries
-                        and setup</a></li>
-                    <li class="toctree-l3"><a class="reference internal" href="#develop-your-algorithm">Develop your
-                        algorithm</a></li>
-                    <li class="toctree-l3"><a class="reference internal" href="#core-or-extras">Core or Extras</a></li>
-                    <li class="toctree-l3"><a class="reference internal" href="#document-your-algorithm">Document your
-                        algorithm</a></li>
-                    <li class="toctree-l3"><a class="reference internal" href="#front-and-back-end-compliance">Front and
-                        back end compliance</a></li>
-                    <li class="toctree-l3"><a class="reference internal"
-                        href="#add-an-example-to-the-gallery-of-charts">Add an example to the Gallery of Charts</a></li>
-                    <li class="toctree-l3"><a class="reference internal" href="#verify-documentation-build">Verify
-                        documentation build</a></li>
-                    <li class="toctree-l3"><a class="reference internal" href="#version-your-algorithm">Version your
-                        algorithm</a>
-                      <ul>
-                        <li class="toctree-l4"><a class="reference internal"
-                            href="#do-i-need-to-version-my-algorithm">Do I need to version my algorithm?</a></li>
-                        <li class="toctree-l4"><a class="reference internal" href="#how-do-i-version-my-function">How do
-                            I version my function?</a></li>
-                      </ul>
-                    </li>
-                    <li class="toctree-l3"><a class="reference internal" href="#create-a-pull-request">Create a pull
-                        request</a></li>
-                  </ul>
-                </li>
-                <li class="toctree-l2"><a class="reference internal"
-                    href="#contributing-a-free-form-algorithm">Contributing a free form algorithm</a></li>
-                <li class="toctree-l2"><a class="reference internal" href="#coding-style">Coding Style</a></li>
-              </ul>
-            </li>
-            <li class="toctree-l1"><a class="reference internal" href="code_of_conduct.html">Code of Conduct</a></li>
-            <li class="toctree-l1"><a class="reference internal" href="dev_tools.html">Developer utility functions</a>
-            </li>
-            <li class="toctree-l1"><a class="reference internal" href="CHANGELOG.html">Changelog</a></li>
-          </ul>
+<div role="search">
+  <form id="rtd-search-form" class="wy-form" action="search.html" method="get">
+    <input type="text" name="q" placeholder="Search docs" aria-label="Search docs" />
+    <input type="hidden" name="check_keywords" value="yes" />
+    <input type="hidden" name="area" value="default" />
+  </form>
+</div>
+        </div><div class="wy-menu wy-menu-vertical" data-spy="affix" role="navigation" aria-label="Navigation menu">
+              <p class="caption" role="heading"><span class="caption-text">Toolboxes</span></p>
+<ul>
+<li class="toctree-l1"><a class="reference internal" href="data_quality.html">Data Quality</a></li>
+<li class="toctree-l1"><a class="reference internal" href="detect.html">Detect</a></li>
+<li class="toctree-l1"><a class="reference internal" href="drilling.html">Drilling</a></li>
+<li class="toctree-l1"><a class="reference internal" href="equipment.html">Equipment</a></li>
+<li class="toctree-l1"><a class="reference internal" href="filter.html">Filter</a></li>
+<li class="toctree-l1"><a class="reference internal" href="fluid_dynamics.html">Fluid Dynamics</a></li>
+<li class="toctree-l1"><a class="reference internal" href="forecast.html">Forecast</a></li>
+<li class="toctree-l1"><a class="reference internal" href="numerical_calculus.html">Numerical Calculus</a></li>
+<li class="toctree-l1"><a class="reference internal" href="oil_and_gas.html">Oil and Gas</a></li>
+<li class="toctree-l1"><a class="reference internal" href="resample.html">Resample</a></li>
+<li class="toctree-l1"><a class="reference internal" href="signals.html">Signals</a></li>
+<li class="toctree-l1"><a class="reference internal" href="smooth.html">Smooth</a></li>
+<li class="toctree-l1"><a class="reference internal" href="statistics.html">Statistics</a></li>
+<li class="toctree-l1"><a class="reference internal" href="sustainability.html">Sustainability</a></li>
+<li class="toctree-l1"><a class="reference internal" href="ts_utils.html">Basic time series functions</a></li>
+</ul>
+<p class="caption" role="heading"><span class="caption-text">Examples</span></p>
+<ul>
+<li class="toctree-l1"><a class="reference internal" href="auto_examples/data_quality/index.html">Data quality</a></li>
+<li class="toctree-l1"><a class="reference internal" href="auto_examples/detect/index.html">Detection Functions</a></li>
+<li class="toctree-l1"><a class="reference internal" href="auto_examples/equipment/index.html">Equipment Functions</a></li>
+<li class="toctree-l1"><a class="reference internal" href="auto_examples/filter/index.html">Filter Functions</a></li>
+<li class="toctree-l1"><a class="reference internal" href="auto_examples/forecast/index.html">Forecasting Functions</a></li>
+<li class="toctree-l1"><a class="reference internal" href="auto_examples/numerical_calculus/index.html">Numerical Calculus</a></li>
+<li class="toctree-l1"><a class="reference internal" href="auto_examples/oil_and_gas/index.html">Oil and Gas Functions</a></li>
+<li class="toctree-l1"><a class="reference internal" href="auto_examples/resample/index.html">Resampling Functions</a></li>
+<li class="toctree-l1"><a class="reference internal" href="auto_examples/signals/index.html">Synthetic Signal Generation</a></li>
+<li class="toctree-l1"><a class="reference internal" href="auto_examples/smooth/index.html">Smoothing Functions</a></li>
+<li class="toctree-l1"><a class="reference internal" href="auto_examples/statistics/index.html">Statistics</a></li>
+<li class="toctree-l1"><a class="reference internal" href="auto_examples/sustainability/index.html">Sustainability Functions</a></li>
+<li class="toctree-l1"><a class="reference internal" href="auto_examples/versioning/index.html">Function versioning</a></li>
+</ul>
+<p class="caption" role="heading"><span class="caption-text">Developers</span></p>
+<ul class="current">
+<li class="toctree-l1 current"><a class="current reference internal" href="#">Contributing</a><ul>
+<li class="toctree-l2"><a class="reference internal" href="#contributing-a-new-charts-compliant-algorithm">Contributing a new CHARTS compliant algorithm</a><ul>
+<li class="toctree-l3"><a class="reference internal" href="#preliminaries-and-setup">Preliminaries and setup</a></li>
+<li class="toctree-l3"><a class="reference internal" href="#develop-your-algorithm">Develop your algorithm</a></li>
+<li class="toctree-l3"><a class="reference internal" href="#core-or-extras">Core or Extras</a></li>
+<li class="toctree-l3"><a class="reference internal" href="#document-your-algorithm">Document your algorithm</a></li>
+<li class="toctree-l3"><a class="reference internal" href="#front-and-back-end-compliance">Front and back end compliance</a></li>
+<li class="toctree-l3"><a class="reference internal" href="#add-an-example-to-the-gallery-of-charts">Add an example to the Gallery of Charts</a></li>
+<li class="toctree-l3"><a class="reference internal" href="#verify-documentation-build">Verify documentation build</a></li>
+<li class="toctree-l3"><a class="reference internal" href="#version-your-algorithm">Version your algorithm</a><ul>
+<li class="toctree-l4"><a class="reference internal" href="#do-i-need-to-version-my-algorithm">Do I need to version my algorithm?</a></li>
+<li class="toctree-l4"><a class="reference internal" href="#how-do-i-version-my-function">How do I version my function?</a></li>
+</ul>
+</li>
+<li class="toctree-l3"><a class="reference internal" href="#create-a-pull-request">Create a pull request</a></li>
+</ul>
+</li>
+<li class="toctree-l2"><a class="reference internal" href="#contributing-a-free-form-algorithm">Contributing a free form algorithm</a></li>
+<li class="toctree-l2"><a class="reference internal" href="#coding-style">Coding Style</a></li>
+</ul>
+</li>
+<li class="toctree-l1"><a class="reference internal" href="code_of_conduct.html">Code of Conduct</a></li>
+<li class="toctree-l1"><a class="reference internal" href="dev_tools.html">Developer utility functions</a></li>
+<li class="toctree-l1"><a class="reference internal" href="CHANGELOG.html">Changelog</a></li>
+</ul>
 
         </div>
       </div>
     </nav>
 
-    <section data-toggle="wy-nav-shift" class="wy-nav-content-wrap">
-      <nav class="wy-nav-top" aria-label="Mobile navigation menu">
-        <i data-toggle="wy-nav-top" class="fa fa-bars"></i>
-        <a href="index.html">indsl</a>
+    <section data-toggle="wy-nav-shift" class="wy-nav-content-wrap"><nav class="wy-nav-top" aria-label="Mobile navigation menu" >
+          <i data-toggle="wy-nav-top" class="fa fa-bars"></i>
+          <a href="index.html">indsl</a>
       </nav>
 
       <div class="wy-nav-content">
         <div class="rst-content">
           <div role="navigation" aria-label="Page navigation">
-            <ul class="wy-breadcrumbs">
-              <li><a href="index.html" class="icon icon-home" aria-label="Home"></a></li>
-              <li class="breadcrumb-item active">Contributing</li>
-              <li class="wy-breadcrumbs-aside">
-                <a href="_sources/contribute.rst.txt" rel="nofollow"> View page source</a>
-              </li>
-            </ul>
-            <hr />
-          </div>
+  <ul class="wy-breadcrumbs">
+      <li><a href="index.html" class="icon icon-home" aria-label="Home"></a></li>
+      <li class="breadcrumb-item active">Contributing</li>
+      <li class="wy-breadcrumbs-aside">
+            <a href="_sources/contribute.rst.txt" rel="nofollow"> View page source</a>
+      </li>
+  </ul>
+  <hr/>
+</div>
           <div role="main" class="document" itemscope="itemscope" itemtype="http://schema.org/Article">
-<<<<<<< HEAD
            <div itemprop="articleBody">
              
   <section id="contributing">
@@ -261,7 +210,7 @@
 <p>We recommend using Python 3.10 for development.</p>
 <dl class="simple">
 <dt>Avoid duplicating code. Before starting a new algorithm, check for similar ones in the following places:</dt><dd><ul class="simple">
-<li><p>The <a class="reference external" href="https://github.com/cognitedata/indsl/tree/master/indsl">toolboxes</a></p></li>
+<li><p>The <a class="reference external" href="https://github.com/cognitedata/indsl/tree/main/indsl">toolboxes</a></p></li>
 <li><p>The <a class="reference external" href="https://github.com/cognitedata/indsl/pulls">PR list</a></p></li>
 </ul>
 </dd>
@@ -269,350 +218,60 @@
 </div>
 <p>This project uses <a class="reference external" href="https://python-poetry.org/">Poetry</a> for dependency management. Install it before starting</p>
 <div class="highlight-default notranslate"><div class="highlight"><pre><style type="text/css">
-=======
-            <div itemprop="articleBody">
-
-              <section id="contributing">
-                <h1>Contributing<a class="headerlink" href="#contributing" title="Permalink to this heading"></a></h1>
-                <p>This project is a community effort and contributions are welcomed. Currently, it is privately hosted
-                  in
-                  <a class="reference external" href="https://github.com/cognitedata/indsl">GitHub</a>. It is publicly
-                  available but only open for internal contributions at
-                  the moment. It is also to open for contribution to our customers via the
-                  <a class="reference external" href="https://hub.cognite.com/groups/charts-early-adopter-164">Early
-                    Adopter program</a> on
-                  <a class="reference external" href="https://hub.cognite.com/">Cognite Hub</a> our community site. If
-                  you’re not yet a member of
-                  <a class="reference external" href="https://hub.cognite.com/">Cognite Hub</a> please sign up
-                  following the steps in <a class="reference external"
-                    href="https://hub.cognite.com/welcome-to-cognite-hub-73/how-to-sign-up-for-cognite-hub-and-learn-617">this
-                    guide</a>.
-                </p>
-                <p>The main objective of the InDLS is to <strong>provide industrial domain experts and data scientist
-                    with a rich library of
-                    algorithms to speed up their work</strong>. Therefore, we highly encourage data scientists with
-                  industrial domain knowledge
-                  to contribute algorithms and models within their niche expeertise. <em>Nevertheless, we are industry
-                    and scientific domain
-                    agnostic</em>. We accept any type of algorithm that improves the industrial data science experience
-                  and development.</p>
-                <p>Given the above, we are picky when it comes to adding new algorithms and how we document them. We
-                  want to speed up our
-                  user’s tasks with algorithms that minimize their exploratory and analytic work. We strive to include
-                  methods that will save them time and provide comprehensive documentation for each algorithm.
-                  Keep this in mind when developing a new algorithm.</p>
-                <p>There are multiple ways to contribute, the most common ones are:</p>
-                <blockquote>
-                  <div>
-                    <ul class="simple">
-                      <li>
-                        <p>New algorithm</p>
-                      </li>
-                      <li>
-                        <p>Documentation</p>
-                      </li>
-                      <li>
-                        <p>Examples: <span class="xref std std-ref">sphx_glr_auto_examples</span></p>
-                      </li>
-                      <li>
-                        <p>Bug reports</p>
-                      </li>
-                    </ul>
-                  </div>
-                </blockquote>
-                <p>We encourage contribution of algorithms that are compliant with the <a
-                    href="https://charts.cogniteapp.com/" target="_blank">Cognite Charts</a> calculations engine.
-                  Therefore, this
-                  guide focuses on the requirements to comply with it. Nevertheless, we accept any other algorithms (not
-                  exposed through
-                  <a href="https://charts.cogniteapp.com/" target="_blank">Cognite Charts</a>) to be used by installing
-                  the python package in your preferred development environment.
-                </p>
-                <p><em>Although the core of this project are the industrial algorithms, improving our documentation is
-                    very
-                    important and making our library more robust over time is of paramount importance. Please don’t
-                    hesitate to submit a
-                    Github pull request for something as small as a typo.</em></p>
-                <section id="contributing-a-new-charts-compliant-algorithm">
-                  <h2>Contributing a new CHARTS compliant algorithm<a class="headerlink"
-                      href="#contributing-a-new-charts-compliant-algorithm" title="Permalink to this heading"></a></h2>
-                  <p>For an algorithm to play well with the CHARTS front-end (user interface) and the
-                    calculations back-end it has to adhere to some function I/O requirements, documentation (docstrings)
-                    format and a few
-                    other requirements to expose the algorithm to the front and back-end. The first few basic
-                    requirements to keep in mind
-                    before developing and algorithm are:</p>
-                  <blockquote>
-                    <div>
-                      <ol class="arabic">
-                        <li>
-                          <p>It must belong to a particular toolbox. All the toolboxes are listed under the <code
-                              class="docutils literal notranslate"><span class="pre">indsl/</span></code> folder.</p>
-                        </li>
-                        <li>
-                          <p>It must be a python function: <code
-                              class="docutils literal notranslate"><span class="pre">def():</span></code></p>
-                        </li>
-                        <li>
-                          <p>Input data is passed to each algorithm as one or more <code
-                              class="docutils literal notranslate"><span class="pre">pd.Series</span></code> (one for
-                            each time series) with a <code
-                              class="docutils literal notranslate"><span class="pre">datetime</span></code> index.</p>
-                        </li>
-                        <li>
-                          <p>The output must be a <code
-                              class="docutils literal notranslate"><span class="pre">pd.Series</span></code> with a
-                            <code class="docutils literal notranslate"><span class="pre">datetime</span></code> index
-                            for it to be displayed on the UI.</p>
-                        </li>
-                        <li>
-                          <p>Function parameters types allowed are:</p>
-                          <blockquote>
-                            <div>
-                              <ul class="simple">
-                                <li>
-                                  <p>Time series: <code
-                                      class="docutils literal notranslate"><span class="pre">pd.Series</span></code></p>
-                                </li>
-                                <li>
-                                  <p>Time series or float: <code
-                                      class="docutils literal notranslate"><span class="pre">Union[pd.Series,</span> <span class="pre">float]</span></code>
-                                  </p>
-                                </li>
-                                <li>
-                                  <p>Integer: <code
-                                      class="docutils literal notranslate"><span class="pre">int</span></code></p>
-                                </li>
-                                <li>
-                                  <p>Float: <code
-                                      class="docutils literal notranslate"><span class="pre">float</span></code></p>
-                                </li>
-                                <li>
-                                  <p><a class="reference external"
-                                      href="https://docs.python.org/3/library/enum.html">Enumerations</a>: <code
-                                      class="docutils literal notranslate"><span class="pre">Enum</span></code></p>
-                                </li>
-                                <li>
-                                  <p>String: <code
-                                      class="docutils literal notranslate"><span class="pre">str</span></code></p>
-                                </li>
-                                <li>
-                                  <p>Timestamp: <code
-                                      class="docutils literal notranslate"><span class="pre">pd.Timestamp</span></code>
-                                  </p>
-                                </li>
-                                <li>
-                                  <p>Timedelta: <code
-                                      class="docutils literal notranslate"><span class="pre">pd.Timedelta</span></code>
-                                  </p>
-                                </li>
-                                <li>
-                                  <p>String option: <code
-                                      class="docutils literal notranslate"><span class="pre">Literal</span></code></p>
-                                </li>
-                                <li>
-                                  <p>List of floats: <code
-                                      class="docutils literal notranslate"><span class="pre">List[int]</span></code></p>
-                                </li>
-                                <li>
-                                  <p>List of floats: <code
-                                      class="docutils literal notranslate"><span class="pre">List[float]</span></code>
-                                  </p>
-                                </li>
-                                <li>
-                                  <p>Optional type: <code
-                                      class="docutils literal notranslate"><span class="pre">Optional[float]</span></code>
-                                  </p>
-                                </li>
-                              </ul>
-                            </div>
-                          </blockquote>
-                        </li>
-                      </ol>
-                    </div>
-                  </blockquote>
-                  <div class="admonition note">
-                    <p class="admonition-title">Note</p>
-                    <p>We currently support python functions with <code
-                        class="docutils literal notranslate"><span class="pre">pd.Series</span></code> as data input and
-                      outputs (I/O). This restriction
-                      is in place to simplify how the CHARTS infrastructure fetches and displays data.</p>
-                  </div>
-                  <section id="preliminaries-and-setup">
-                    <h3>Preliminaries and setup<a class="headerlink" href="#preliminaries-and-setup"
-                        title="Permalink to this heading"></a></h3>
-                    <div class="admonition note">
-                      <p class="admonition-title">Note</p>
-                      <p>We recommend using Python 3.10 for development.</p>
-                      <dl class="simple">
-                        <dt>Avoid duplicating code. Before starting a new algorithm, check for similar ones in the
-                          following places:</dt>
-                        <dd>
-                          <ul class="simple">
-                            <li>
-                              <p>The <a class="reference external"
-                                  href="https://github.com/cognitedata/indsl/tree/main/indsl">toolboxes</a></p>
-                            </li>
-                            <li>
-                              <p>The <a class="reference external" href="https://github.com/cognitedata/indsl/pulls">PR
-                                  list</a></p>
-                            </li>
-                          </ul>
-                        </dd>
-                      </dl>
-                    </div>
-                    <p>This project uses <a class="reference external" href="https://python-poetry.org/">Poetry</a> for
-                      dependency management. Install it before starting</p>
-                    <div class="highlight-default notranslate">
-                      <div class="highlight">
-                        <pre><style type="text/css">
->>>>>>> c536e023
 span.prompt1:before {
   content: "$ ";
 }
 </style><span class="prompt1">pip<span class="w"> </span>install<span class="w"> </span>poetry</span>
-</pre>
-                      </div>
-                    </div>
-                    <ol class="arabic simple">
-                      <li>
-                        <p>Clone the <a class="reference external" href="https://github.com/cognitedata/indsl">InDSL</a>
-                          main repository on
-                          GitHub to your local environment.</p>
-                      </li>
-                    </ol>
-                    <div class="highlight-default notranslate">
-                      <div class="highlight">
-                        <pre><span class="prompt1">git<span class="w"> </span>clone<span class="w"> </span>git@github.com:cognitedata/indsl.git</span>
+</pre></div></div><ol class="arabic simple">
+<li><p>Clone the <a class="reference external" href="https://github.com/cognitedata/indsl">InDSL</a> main repository on
+GitHub to your local environment.</p></li>
+</ol>
+<div class="highlight-default notranslate"><div class="highlight"><pre><span class="prompt1">git<span class="w"> </span>clone<span class="w"> </span>git@github.com:cognitedata/indsl.git</span>
 <span class="prompt1"><span class="nb">cd</span><span class="w"> </span>indsl</span>
-<<<<<<< HEAD
 </pre></div></div><ol class="arabic simple" start="2">
 <li><p>Install the project dependencies.</p></li>
 </ol>
 <div class="highlight-default notranslate"><div class="highlight"><pre><span class="prompt1">poetry<span class="w"> </span>install<span class="w"> </span>--all-extras</span>
 </pre></div></div><ol class="arabic simple" start="3">
-<li><p>Synchronize your local master branch with the remote master branch.</p></li>
-</ol>
-<div class="highlight-default notranslate"><div class="highlight"><pre><span class="prompt1">git<span class="w"> </span>checkout<span class="w"> </span>master</span>
-<span class="prompt1">git<span class="w"> </span>pull<span class="w"> </span>origin<span class="w"> </span>master</span>
+<li><p>Synchronize your local main branch with the remote main branch.</p></li>
+</ol>
+<div class="highlight-default notranslate"><div class="highlight"><pre><span class="prompt1">git<span class="w"> </span>checkout<span class="w"> </span>main</span>
+<span class="prompt1">git<span class="w"> </span>pull<span class="w"> </span>origin<span class="w"> </span>main</span>
 </pre></div></div></section>
 <section id="develop-your-algorithm">
 <h3>Develop your algorithm<a class="headerlink" href="#develop-your-algorithm" title="Link to this heading"></a></h3>
 <ol class="arabic">
-<li><p>Create a feature branch to work on your new algorithm. Never work on the <em>master</em> or <em>documentation</em> branches.</p>
+<li><p>Create a feature branch to work on your new algorithm. Never work on the <em>main</em> or <em>documentation</em> branches.</p>
 <div class="highlight-default notranslate"><div class="highlight"><pre><span class="prompt1">git<span class="w"> </span>checkout<span class="w"> </span>-b<span class="w"> </span>my_new_algorithm</span>
 </pre></div></div></li>
 <li><p>Install <em>pre-commit</em> to run code style checks before each commit.</p>
 <div class="highlight-default notranslate"><div class="highlight"><pre><span class="prompt1">poetry<span class="w"> </span>run<span class="w"> </span>pre-commit<span class="w"> </span>install<span class="w">  </span><span class="c1"># Only needed if not installed</span></span>
-=======
-</pre>
-                      </div>
-                    </div>
-                    <ol class="arabic simple" start="2">
-                      <li>
-                        <p>Install the project dependencies.</p>
-                      </li>
-                    </ol>
-                    <div class="highlight-default notranslate">
-                      <div class="highlight">
-                        <pre><span class="prompt1">poetry<span class="w"> </span>install<span class="w"> </span>--all-extras</span>
-</pre>
-                      </div>
-                    </div>
-                    <ol class="arabic simple" start="3">
-                      <li>
-                        <p>Synchronize your local main branch with the remote main branch.</p>
-                      </li>
-                    </ol>
-                    <div class="highlight-default notranslate">
-                      <div class="highlight">
-                        <pre><span class="prompt1">git<span class="w"> </span>checkout<span class="w"> </span>main</span>
-<span class="prompt1">git<span class="w"> </span>pull<span class="w"> </span>origin<span class="w"> </span>main</span>
-</pre>
-                      </div>
-                    </div>
-                  </section>
-                  <section id="develop-your-algorithm">
-                    <h3>Develop your algorithm<a class="headerlink" href="#develop-your-algorithm"
-                        title="Permalink to this heading"></a></h3>
-                    <ol class="arabic">
-                      <li>
-                        <p>Create a feature branch to work on your new algorithm. Never work on the <em>main</em> or
-                          <em>documentation</em> branches.</p>
-                        <div class="highlight-default notranslate">
-                          <div class="highlight">
-                            <pre><span class="prompt1">git<span class="w"> </span>checkout<span class="w"> </span>-b<span class="w"> </span>my_new_algorithm</span>
-</pre>
-                          </div>
-                        </div>
-                      </li>
-                      <li>
-                        <p>Install <em>pre-commit</em> to run code style checks before each commit.</p>
-                        <div class="highlight-default notranslate">
-                          <div class="highlight">
-                            <pre><span class="prompt1">poetry<span class="w"> </span>run<span class="w"> </span>pre-commit<span class="w"> </span>install<span class="w">  </span><span class="c1"># Only needed if not installed</span></span>
->>>>>>> c536e023
 <span class="prompt1">poetry<span class="w"> </span>run<span class="w"> </span>pre-commit<span class="w"> </span>run<span class="w"> </span>--all-files</span>
-</pre>
-                          </div>
-                        </div>
-                      </li>
-                      <li>
-                        <p>If you need any additional module not in the installed dependencies, install it using the
-                          <code class="docutils literal notranslate"><span class="pre">add</span></code> command. If you
-                          need the new module for development, use the <code
-                            class="docutils literal notranslate"><span class="pre">--dev</span></code> option:</p>
-                        <div class="highlight-default notranslate">
-                          <div class="highlight">
-                            <pre><span class="prompt1">poetry<span class="w"> </span>add<span class="w"> </span>new_module</span>
-</pre>
-                          </div>
-                        </div>
-                        <div class="highlight-default notranslate">
-                          <div class="highlight">
-                            <pre><span class="prompt1">poetry<span class="w"> </span>add<span class="w"> </span>new_module<span class="w"> </span>--dev</span>
-</pre>
-                          </div>
-                        </div>
-                      </li>
-                      <li>
-                        <p>Develop the new algorithm on your local branch. Use the exception classes defined in
-                          <a class="reference external"
-                            href="https://github.com/cognitedata/indsl/tree/main/indsl/exceptions.py">indsl/exceptions.py</a>
-                          when raising errors that are caused by invalid or erroneous user input. InDSL provides the
-                          &#64;check_types
-                          decorator (from <a class="reference external"
-                            href="https://github.com/agronholm/typeguard">typeguard</a>) for run-time type checking,
-                          which should be used instead of checking each input type explicitly. When finished or reach an
-                          important
-                          milestone, use <code
-                            class="docutils literal notranslate"><span class="pre">git</span> <span class="pre">add</span></code>
-                          and <code
-                            class="docutils literal notranslate"><span class="pre">git</span> <span class="pre">commit</span></code>
-                          to record it:
-                        </p>
-                        <div class="highlight-default notranslate">
-                          <div class="highlight">
-                            <pre><span class="prompt1">git<span class="w"> </span>add<span class="w"> </span>.</span>
+</pre></div></div></li>
+<li><p>If you need any additional module not in the installed dependencies, install it using the <code class="docutils literal notranslate"><span class="pre">add</span></code> command. If you
+need the new module for development, use the <code class="docutils literal notranslate"><span class="pre">--dev</span></code> option:</p>
+<div class="highlight-default notranslate"><div class="highlight"><pre><span class="prompt1">poetry<span class="w"> </span>add<span class="w"> </span>new_module</span>
+</pre></div></div><div class="highlight-default notranslate"><div class="highlight"><pre><span class="prompt1">poetry<span class="w"> </span>add<span class="w"> </span>new_module<span class="w"> </span>--dev</span>
+</pre></div></div></li>
+<li><p>Develop the new algorithm on your local branch. Use the exception classes defined in
+<a class="reference external" href="https://github.com/cognitedata/indsl/tree/main/indsl/exceptions.py">indsl/exceptions.py</a>
+when raising errors that are caused by invalid or erroneous user input. InDSL provides the &#64;check_types
+decorator (from <a class="reference external" href="https://github.com/agronholm/typeguard">typeguard</a>) for run-time type checking,
+which should be used instead of checking each input type explicitly. When finished or reach an important
+milestone, use <code class="docutils literal notranslate"><span class="pre">git</span> <span class="pre">add</span></code> and <code class="docutils literal notranslate"><span class="pre">git</span> <span class="pre">commit</span></code> to record it:</p>
+<div class="highlight-default notranslate"><div class="highlight"><pre><span class="prompt1">git<span class="w"> </span>add<span class="w"> </span>.</span>
 <span class="prompt1">git<span class="w"> </span>commit<span class="w"> </span>-m<span class="w"> </span><span class="s2">&quot;Short but concise commit message with your changes&quot;</span></span>
-</pre>
-                          </div>
-                        </div>
-                        <p>If your function is not valid for certain input values, an error <strong>must</strong> be
-                          thrown. For example,</p>
-                        <div class="highlight-python notranslate">
-                          <div class="highlight">
-                            <pre><span></span><span class="k">def</span> <span class="nf">area</span><span class="p">(</span><span class="n">length</span><span class="p">:</span> <span class="nb">float</span><span class="p">)</span> <span class="o">-&gt;</span> <span class="nb">float</span><span class="p">:</span>
+</pre></div></div><p>If your function is not valid for certain input values, an error <strong>must</strong> be thrown. For example,</p>
+<div class="highlight-python notranslate"><div class="highlight"><pre><span></span><span class="k">def</span> <span class="nf">area</span><span class="p">(</span><span class="n">length</span><span class="p">:</span> <span class="nb">float</span><span class="p">)</span> <span class="o">-&gt;</span> <span class="nb">float</span><span class="p">:</span>
     <span class="k">if</span> <span class="n">length</span> <span class="o">&lt;</span> <span class="mi">0</span><span class="p">:</span>
         <span class="k">raise</span> <span class="n">UserValueError</span><span class="p">(</span><span class="s2">&quot;Length cannot be negative.&quot;</span><span class="p">)</span>
     <span class="k">return</span> <span class="n">length</span><span class="o">**</span><span class="mi">2</span>
-<<<<<<< HEAD
 </pre></div>
 </div>
 </li>
 <li><p>As you develop the algorithm it is good practice to add tests to it. All tests are stored in the root folder
-<a class="reference external" href="https://github.com/cognitedata/indsl/tree/master/tests">tests/</a> using the same folder structure
-as the <code class="docutils literal notranslate"><span class="pre">indsl/</span></code> folder. We run <code class="docutils literal notranslate"><span class="pre">pytest</span></code> to verify pull requests before merging with the master
+<a class="reference external" href="https://github.com/cognitedata/indsl/tree/main/tests">tests/</a> using the same folder structure
+as the <code class="docutils literal notranslate"><span class="pre">indsl/</span></code> folder. We run <code class="docutils literal notranslate"><span class="pre">pytest</span></code> to verify pull requests before merging with the main
 version. Before sending your pull request for review, make sure you have written tests for the algorithm and ran
 them locally to verify they pass.</p></li>
 </ol>
@@ -680,171 +339,6 @@
 </li>
 </ol>
 <div class="highlight-python notranslate"><div class="highlight"><pre><span></span><span class="sa">r</span><span class="s2">&quot;&quot;&quot;</span>
-=======
-</pre>
-                          </div>
-                        </div>
-                      </li>
-                      <li>
-                        <p>As you develop the algorithm it is good practice to add tests to it. All tests are stored in
-                          the root folder
-                          <a class="reference external"
-                            href="https://github.com/cognitedata/indsl/tree/main/tests">tests/</a> using the same folder
-                          structure
-                          as the <code class="docutils literal notranslate"><span class="pre">indsl/</span></code>
-                          folder. We run <code
-                            class="docutils literal notranslate"><span class="pre">pytest</span></code> to verify pull
-                          requests before merging with the main
-                          version. Before sending your pull request for review, make sure you have written tests for the
-                          algorithm and ran
-                          them locally to verify they pass.
-                        </p>
-                      </li>
-                    </ol>
-                    <div class="admonition note">
-                      <p class="admonition-title">Note</p>
-                      <p><strong>New algorithms without proper tests will not be merged - help us keep the code coverage
-                          at a high level!</strong></p>
-                    </div>
-                  </section>
-                  <section id="core-or-extras">
-                    <h3>Core or Extras<a class="headerlink" href="#core-or-extras"
-                        title="Permalink to this heading"></a></h3>
-                    <p>InDSL is divided into two main categories: core and extras. The core algorithms are the ones that
-                      only require
-                      <code class="docutils literal notranslate"><span class="pre">numpy</span></code>, <code
-                        class="docutils literal notranslate"><span class="pre">scipy``and</span> <span class="pre">``pandas</span></code>
-                      as dependencies. The extras are algorithms that require additional dependencies.
-                    </p>
-                    <p>If your algorithm requires additional dependencies, add them to the <code
-                        class="docutils literal notranslate"><span class="pre">pyproject.toml</span></code> file as
-                      optional dependencies and
-                      also add them under the <code
-                        class="docutils literal notranslate"><span class="pre">tool.poetry.extras</span></code> section
-                      in an appropriate category. The dependencies will also need to be
-                      lazy loaded to avoid loading them when the core part of the library is imported. To do this you
-                      need to import the
-                      dependencies in the function itself, and not at the top of the file.</p>
-                  </section>
-                  <section id="document-your-algorithm">
-                    <h3>Document your algorithm<a class="headerlink" href="#document-your-algorithm"
-                        title="Permalink to this heading"></a></h3>
-                    <p>CHARTS compliant algorithms must follow a few simple docstrings formatting requirements for the
-                      information to be parsed
-                      and properly displayed on the user interface and included in the technical documentation.</p>
-                    <ol class="arabic">
-                      <li>
-                        <p>Use <cite>r”””raw triple double quotes”””</cite> docstrings to document your algorithm. This
-                          allows using backslashes in the
-                          documentation, hence LaTeX formulas are properly parsed and rendered. The documentation
-                          targets both data science
-                          developers and CHARTS users and the <cite>r”””</cite> allows us properly render formulas in
-                          the CHARTS UI and
-                          in the InDSL documentation. If you are not sure how to document, refer to any algorithm in the
-                          <code class="docutils literal notranslate"><span class="pre">indsl</span></code>/ folder for
-                          inspiration.
-                        </p>
-                      </li>
-                      <li>
-                        <p>Follow <a class="reference external"
-                            href="https://google.github.io/styleguide/pyguide.html#38-comments-and-docstrings">Google
-                            Style</a> unless otherwise is stated in this guide.</p>
-                      </li>
-                      <li>
-                        <p><strong>Function name</strong>: after the first <cite>r”””</cite>, write a short (1-5 words)
-                          descriptive name for your function with no punctuation at the end.
-                          This will be the function name displayed on the CHARTS user interface.</p>
-                      </li>
-                      <li>
-                        <p>Add an empty space line break after the title.</p>
-                      </li>
-                      <li>
-                        <p>Write a comprehensive description of your function. Take care to use full words to describe
-                          input arguments.
-                          For example, in code you might use <code
-                            class="docutils literal notranslate"><span class="pre">poly_order</span></code> as an
-                          argument but in the description use <code
-                            class="docutils literal notranslate"><span class="pre">polynomial</span> <span class="pre">order</span></code>
-                          instead.</p>
-                      </li>
-                      <li>
-                        <p><strong>Parameter names and descriptions</strong>: define all the function arguments after
-                          <code class="docutils literal notranslate"><span class="pre">Args:</span></code> by listing
-                          all arguments,
-                          using tabs to differentiate each one and their respective description. Adhere as close as
-                          possible to the following formatting rules for each parameter name and description:</p>
-                        <blockquote>
-                          <div>
-                            <ul>
-                              <li>
-                                <p>A parameter name must have 30 characters or less, excluding units defined within
-                                  square brackets <code
-                                    class="docutils literal notranslate"><span class="pre">[]</span></code>
-                                  (more on this below). Square brackets are only allowed to input units in a parameter
-                                  name. Using brackets within
-                                  a parameter name for something different to units might generate an error in the
-                                  pre-commit tests.</p>
-                              </li>
-                              <li>
-                                <p>Must end with a period punctuation mark <code
-                                    class="docutils literal notranslate"><span class="pre">.</span></code></p>
-                              </li>
-                              <li>
-                                <p>Use LaTeX language for typing formulas, if any, as follows:</p>
-                                <blockquote>
-                                  <div>
-                                    <ul class="simple">
-                                      <li>
-                                        <p>Use the command <code
-                                            class="docutils literal notranslate"><span class="pre">:math:`LaTeX</span> <span class="pre">formula`</span></code>
-                                          for inline formulas</p>
-                                      </li>
-                                      <li>
-                                        <p>Use the command <code
-                                            class="docutils literal notranslate"><span class="pre">..</span> <span class="pre">math::</span></code>
-                                          for full line equations</p>
-                                      </li>
-                                    </ul>
-                                  </div>
-                                </blockquote>
-                              </li>
-                              <li>
-                                <p>If a parameter requires specific units, these must be typed as follows:</p>
-                                <blockquote>
-                                  <div>
-                                    <ul class="simple">
-                                      <li>
-                                        <p>Enclosed in square brackets <code
-                                            class="docutils literal notranslate"><span class="pre">[]</span></code></p>
-                                      </li>
-                                      <li>
-                                        <p>In Roman (not italic) font</p>
-                                      </li>
-                                      <li>
-                                        <p>If using LaTeX language, use the <code
-                                            class="docutils literal notranslate"><span class="pre">:math:</span></code>
-                                          inline formula command, and the command <code
-                                            class="docutils literal notranslate"><span class="pre">\mathrm{}</span></code>
-                                          to render
-                                          the units in Roman font.</p>
-                                      </li>
-                                      <li>
-                                        <p>Placed at the end of the string</p>
-                                      </li>
-                                    </ul>
-                                  </div>
-                                </blockquote>
-                                <p>For example:</p>
-                              </li>
-                            </ul>
-                          </div>
-                        </blockquote>
-                      </li>
-                    </ol>
-                    <div class="highlight-python notranslate">
-                      <div class="highlight">
-                        <pre><span></span><span class="sa">r</span><span class="s2">&quot;&quot;&quot;</span>
->>>>>>> c536e023
 <span class="s2">...</span>
 <span class="s2">Args:</span>
 
@@ -854,16 +348,11 @@
 <span class="s2">    pump_liquid_flowrate: Pump liquid flowrate [:math:`\mathrm{\frac{m^3}</span><span class="si">{h}</span><span class="s2">}`].</span>
 
 <span class="s2">    ...</span>
-</pre>
-                      </div>
-                    </div>
-                    <p>This is a <a class="reference external"
-                        href="https://github.com/cognitedata/indsl/blob/main/indsl/smooth/savitzky_golay.py">basic
-                        example</a>
-                      of how to document a function :</p>
-                    <div class="highlight-python notranslate">
-                      <div class="highlight">
-                        <pre><span></span><span class="sa">r</span><span class="sd">&quot;&quot;&quot;</span>
+</pre></div>
+</div>
+<p>This is a <a class="reference external" href="https://github.com/cognitedata/indsl/blob/main/indsl/smooth/savitzky_golay.py">basic example</a>
+of how to document a function :</p>
+<div class="highlight-python notranslate"><div class="highlight"><pre><span></span><span class="sa">r</span><span class="sd">&quot;&quot;&quot;</span>
 <span class="sd">...</span>
 
 <span class="sd">Args:</span>
@@ -884,67 +373,30 @@
 
 <span class="sd">...</span>
 <span class="sd">&quot;&quot;&quot;</span>
-</pre>
-                      </div>
-                    </div>
-                    <ol class="arabic simple" start="7">
-                      <li>
-                        <p>Define the function output after <code
-                            class="docutils literal notranslate"><span class="pre">Returns:</span></code> as shown
-                          above.</p>
-                      </li>
-                      <li>
-                        <p>The above are the minimal requirements to expose the documentation on the user interface and
-                          technical docs. But
-                          feel free to add more <a class="reference external"
-                            href="https://www.sphinx-doc.org/en/master/usage/extensions/napoleon.html">supported
-                            sections</a>.</p>
-                      </li>
-                      <li>
-                        <p>Go to the <code
-                            class="docutils literal notranslate"><span class="pre">docs-source/source/</span></code>
-                          folder and find the appropriate toolbox <code
-                            class="docutils literal notranslate"><span class="pre">rst</span></code> file (e.g. <code
-                            class="docutils literal notranslate"><span class="pre">smooth.rst</span></code>)</p>
-                      </li>
-                      <li>
-                        <p>Add the a new entry with the name of your function as a subtitle, underlined with the symbol
-                          <code class="docutils literal notranslate"><span class="pre">^</span></code>.</p>
-                      </li>
-                      <li>
-                        <p>Add the sphinx directive <code
-                            class="docutils literal notranslate"><span class="pre">..</span> <span class="pre">autofunction::</span></code>
-                          followed by the path to your new algorithm (see the example below).
-                          This will autogenerate the documentation from the code docstrings.</p>
-                      </li>
-                    </ol>
-                    <div class="highlight-default notranslate">
-                      <div class="highlight">
-                        <pre><style type="text/css">
+</pre></div>
+</div>
+<ol class="arabic simple" start="7">
+<li><p>Define the function output after <code class="docutils literal notranslate"><span class="pre">Returns:</span></code> as shown above.</p></li>
+<li><p>The above are the minimal requirements to expose the documentation on the user interface and technical docs. But
+feel free to add more <a class="reference external" href="https://www.sphinx-doc.org/en/master/usage/extensions/napoleon.html">supported sections</a>.</p></li>
+<li><p>Go to the <code class="docutils literal notranslate"><span class="pre">docs-source/source/</span></code> folder and find the appropriate toolbox <code class="docutils literal notranslate"><span class="pre">rst</span></code> file (e.g. <code class="docutils literal notranslate"><span class="pre">smooth.rst</span></code>)</p></li>
+<li><p>Add the a new entry with the name of your function as a subtitle, underlined with the symbol <code class="docutils literal notranslate"><span class="pre">^</span></code>.</p></li>
+<li><p>Add the sphinx directive <code class="docutils literal notranslate"><span class="pre">..</span> <span class="pre">autofunction::</span></code> followed by the path to your new algorithm (see the example below).
+This will autogenerate the documentation from the code docstrings.</p></li>
+</ol>
+<div class="highlight-default notranslate"><div class="highlight"><pre><style type="text/css">
 span.prompt2:before {
   content: " ";
 }
 </style><span class="prompt2">.. autofunction:: indsl.smooth.sg</span>
-</pre>
-                      </div>
-                    </div>
-                    <ol class="arabic simple" start="11">
-                      <li>
-                        <p>If you have coded an example, add the sphinx directive <code
-                            class="docutils literal notranslate"><span class="pre">..</span> <span class="pre">topic::</span> <span class="pre">Examples:</span></code>
-                          and below it the sphinx reference
-                          to find the autogenerated material (see example below). The construct is as follows,
-                          <code
-                            class="docutils literal notranslate"><span class="pre">sphx_glr_autoexamples_{toolbox_folder}_{example_code}.py</span></code>
-                        </p>
-                      </li>
-                    </ol>
-                    <div class="highlight-default notranslate">
-                      <div class="highlight">
-                        <pre><span class="prompt2">.. topic:: Examples:</span>
+</pre></div></div><ol class="arabic simple" start="11">
+<li><p>If you have coded an example, add the sphinx directive <code class="docutils literal notranslate"><span class="pre">..</span> <span class="pre">topic::</span> <span class="pre">Examples:</span></code> and below it the sphinx reference
+to find the autogenerated material (see example below). The construct is as follows,
+<code class="docutils literal notranslate"><span class="pre">sphx_glr_autoexamples_{toolbox_folder}_{example_code}.py</span></code></p></li>
+</ol>
+<div class="highlight-default notranslate"><div class="highlight"><pre><span class="prompt2">.. topic:: Examples:</span>
 <span class="prompt2"></span>
 <span class="prompt2">    * :ref:`sphx_glr_auto_examples_smooth_plot_sg_smooth.py`</span>
-<<<<<<< HEAD
 </pre></div></div></section>
 <section id="front-and-back-end-compliance">
 <h3>Front and back end compliance<a class="headerlink" href="#front-and-back-end-compliance" title="Link to this heading"></a></h3>
@@ -960,7 +412,7 @@
 </li>
 <li><p>Add the &#64;check_types decorator to the functions that contain Python type annotations. This makes sure that the function is always called with inputs of the same type as specified in the function signature.</p></li>
 <li><dl class="simple">
-<dt>Add your function to the attribute <code class="docutils literal notranslate"><span class="pre">__cognite__</span></code> in the <code class="docutils literal notranslate"><span class="pre">__init__.py</span></code> file of the toolbox module your algorithm belongs to. For example, the</dt><dd><p><a class="reference external" href="https://github.com/cognitedata/indsl/blob/master/indsl/smooth/savitzky_golay.py">Savitzky-Golay smoother</a>
+<dt>Add your function to the attribute <code class="docutils literal notranslate"><span class="pre">__cognite__</span></code> in the <code class="docutils literal notranslate"><span class="pre">__init__.py</span></code> file of the toolbox module your algorithm belongs to. For example, the</dt><dd><p><a class="reference external" href="https://github.com/cognitedata/indsl/blob/main/indsl/smooth/savitzky_golay.py">Savitzky-Golay smoother</a>
 (<a class="reference internal" href="smooth.html#indsl.smooth.sg" title="indsl.smooth.sg"><code class="xref py py-meth docutils literal notranslate"><span class="pre">indsl.smooth.sg()</span></code></a>) belongs to the <code class="docutils literal notranslate"><span class="pre">smooth</span></code> toolbox. Therefore, we add <code class="docutils literal notranslate"><span class="pre">sg</span></code> to the list <code class="docutils literal notranslate"><span class="pre">__cognite__</span></code>
 in the file <code class="docutils literal notranslate"><span class="pre">indsl/smooth/__init__.py</span></code>.</p>
 </dd>
@@ -989,116 +441,6 @@
 (e.g. <code class="docutils literal notranslate"><span class="pre">examples/smooth/plot_sg_smooth.py</span></code>).</p></li>
 </ol>
 <div class="highlight-default notranslate"><div class="highlight"><pre><span class="prompt2"><span class="s2">&quot;&quot;&quot;</span></span>
-=======
-</pre>
-                      </div>
-                    </div>
-                  </section>
-                  <section id="front-and-back-end-compliance">
-                    <h3>Front and back end compliance<a class="headerlink" href="#front-and-back-end-compliance"
-                        title="Permalink to this heading"></a></h3>
-                    <p>For the algorithm to be picked up by the front and back end, and display user relevant
-                      information, take the following
-                      steps.</p>
-                    <ol class="arabic">
-                      <li>
-                        <p>Add human readable names to each input parameter (not the input data) in your algorithm.
-                          These will be displayed on
-                          the UI, hence avoid using long names or special characters.</p>
-                      </li>
-                      <li>
-                        <p>Add a technical but human readable description of your algorithm, the inputs required, what
-                          it does, and the
-                          expected result. This will be displayed on the UI and targets our users (i.e. domain experts).
-                        </p>
-                        <blockquote>
-                          <div></div>
-                        </blockquote>
-                      </li>
-                      <li>
-                        <p>Add the &#64;check_types decorator to the functions that contain Python type annotations.
-                          This makes sure that the function is always called with inputs of the same type as specified
-                          in the function signature.</p>
-                      </li>
-                      <li>
-                        <dl class="simple">
-                          <dt>Add your function to the attribute <code
-                              class="docutils literal notranslate"><span class="pre">__cognite__</span></code> in the
-                            <code class="docutils literal notranslate"><span class="pre">__init__.py</span></code> file
-                            of the toolbox module your algorithm belongs to. For example, the</dt>
-                          <dd>
-                            <p><a class="reference external"
-                                href="https://github.com/cognitedata/indsl/blob/main/indsl/smooth/savitzky_golay.py">Savitzky-Golay
-                                smoother</a>
-                              (<a class="reference internal" href="smooth.html#indsl.smooth.sg"
-                                title="indsl.smooth.sg"><code
-                                  class="xref py py-meth docutils literal notranslate"><span class="pre">indsl.smooth.sg()</span></code></a>)
-                              belongs to the <code
-                                class="docutils literal notranslate"><span class="pre">smooth</span></code> toolbox.
-                              Therefore, we add <code
-                                class="docutils literal notranslate"><span class="pre">sg</span></code> to the list
-                              <code class="docutils literal notranslate"><span class="pre">__cognite__</span></code>
-                              in the file <code
-                                class="docutils literal notranslate"><span class="pre">indsl/smooth/__init__.py</span></code>.
-                            </p>
-                          </dd>
-                        </dl>
-                      </li>
-                    </ol>
-                    <p>This would be a good time to push your changes to the remote repository</p>
-                  </section>
-                  <section id="add-an-example-to-the-gallery-of-charts">
-                    <h3>Add an example to the Gallery of Charts<a class="headerlink"
-                        href="#add-an-example-to-the-gallery-of-charts" title="Permalink to this heading"></a></h3>
-                    <p><span class="xref std std-ref">sphx_glr_auto_examples</span> is an auto generated collection of
-                      examples of our industrial data science
-                      algorithms. Following the steps below, your example will be automatically added to the gallery. We
-                      take care of
-                      auto generating the figures, adding the code to the gallery, and links to downloadable python and
-                      notebook versions
-                      of your code for other data scientists to use or get inspired by (sharing is caring!). We use <a
-                        class="reference external"
-                        href="https://sphinx-gallery.github.io/stable/index.html">Sphinx-Gallery</a> for this purpose,
-                      if you want to find out more about what you
-                      can do to generate generate your example.</p>
-                    <p>We want to offer our user and developers as much information as possible about our industrial
-                      algorithms. Therefore we
-                      <strong>strongly encourage</strong> all data scientist and developers to include one or more
-                      examples (license to go crazy here)
-                      to show off all the amazing features and functionalities of your new algorithm and how it can be
-                      used.
-                    </p>
-                    <ol class="arabic simple">
-                      <li>
-                        <p>Clone the INDSL repo and create your own local branch.</p>
-                      </li>
-                      <li>
-                        <p>Go to the toolbox folder in <code
-                            class="docutils literal notranslate"><span class="pre">examples</span></code> where your
-                          algorithm belongs to (e.g. <code
-                            class="docutils literal notranslate"><span class="pre">smooth</span></code>)</p>
-                      </li>
-                      <li>
-                        <p>Create a new python file with the prefix <em>plot_</em>. For example <code
-                            class="docutils literal notranslate"><span class="pre">plot_my_new_algo_feature.py</span></code>.
-                        </p>
-                      </li>
-                      <li>
-                        <p>At the top of the file, add a triple quote docstring that start with the title of your
-                          example enclose by
-                          top and bottom equal symbols (as shown below), followed by a description of your example. For
-                          inspiration, check
-                          the <span class="xref std std-ref">sphx_glr_auto_examples</span> or one of the examples in the
-                          repository
-                          (e.g. <code
-                            class="docutils literal notranslate"><span class="pre">examples/smooth/plot_sg_smooth.py</span></code>).
-                        </p>
-                      </li>
-                    </ol>
-                    <div class="highlight-default notranslate">
-                      <div class="highlight">
-                        <pre><span class="prompt2"><span class="s2">&quot;&quot;&quot;</span></span>
->>>>>>> c536e023
 <span class="prompt2"><span class="o">=============</span></span>
 <span class="prompt2"><span class="n">Example</span> <span class="n">title</span></span>
 <span class="prompt2"><span class="o">=============</span></span>
@@ -1107,7 +449,6 @@
 <span class="prompt2"></span>
 <span class="prompt2"><span class="kn">import</span> <span class="nn">pandas</span> <span class="k">as</span> <span class="nn">pd</span></span>
 <span class="prompt2"><span class="o">...</span></span>
-<<<<<<< HEAD
 </pre></div></div><ol class="arabic simple" start="5">
 <li><p>Once you are done developing the example record your changes using <code class="docutils literal notranslate"><span class="pre">git</span> <span class="pre">add</span> <span class="pre">&lt;path_to_file&gt;</span></code>, <code class="docutils literal notranslate"><span class="pre">git</span> <span class="pre">commit</span> <span class="pre">-m</span> <span class="pre">&lt;commit_message&gt;</span></code> and <code class="docutils literal notranslate"><span class="pre">git</span> <span class="pre">push</span> <span class="pre">-u</span> <span class="pre">origin</span> <span class="pre">&lt;your_branch_name&gt;</span></code></p></li>
 <li><p>You can test the Sphinx build of your PR by following the steps in the section below.</p></li>
@@ -1192,224 +533,30 @@
 <li><p>Move the function from <cite>mymod.py</cite> to <cite>mymod_vX.py</cite>, where <cite>X</cite> denotes the current function version. If the function is not versioned yet, create the file <cite>mymod_v1.py</cite>.</p></li>
 <li><p>If not already present, add the <code class="xref py py-func docutils literal notranslate"><span class="pre">versioning.register()</span></code> decorator to the function. Specifically,</p>
 <div class="highlight-python notranslate"><div class="highlight"><pre><span></span><span class="c1"># file: mymod_v1.py</span>
-=======
-</pre>
-                      </div>
-                    </div>
-                    <ol class="arabic simple" start="5">
-                      <li>
-                        <p>Once you are done developing the example record your changes using <code
-                            class="docutils literal notranslate"><span class="pre">git</span> <span class="pre">add</span> <span class="pre">&lt;path_to_file&gt;</span></code>,
-                          <code
-                            class="docutils literal notranslate"><span class="pre">git</span> <span class="pre">commit</span> <span class="pre">-m</span> <span class="pre">&lt;commit_message&gt;</span></code>
-                          and <code
-                            class="docutils literal notranslate"><span class="pre">git</span> <span class="pre">push</span> <span class="pre">-u</span> <span class="pre">origin</span> <span class="pre">&lt;your_branch_name&gt;</span></code>
-                        </p>
-                      </li>
-                      <li>
-                        <p>You can test the Sphinx build of your PR by following the steps in the section below.</p>
-                      </li>
-                    </ol>
-                  </section>
-                  <section id="verify-documentation-build">
-                    <h3>Verify documentation build<a class="headerlink" href="#verify-documentation-build"
-                        title="Permalink to this heading"></a></h3>
-                    <p>It is highly recommended to check that the documentation for your new function is built and
-                      displayed
-                      correctly. Note that you will need all of the following Sphinx python libraries to successfully
-                      build the documentation (these packages can be installed with pip):
-                      * sphinx-gallery
-                      * sphinx
-                      * sphinx-prompt
-                      * sphinx-rtd-theme</p>
-                    <p>While testing the build, some files that <em>should not be committed to the remote
-                        repository</em>, will be
-                      autogenerated in the folder <code
-                        class="docutils literal notranslate"><span class="pre">docs-source/source/auto_examples/</span></code>.
-                      If these are committed nothing will really happen,
-                      except for the PR probably being longer than expected and could confuse the reviewers if they are
-                      not aware of this.
-                      To avoid it there are two two options:</p>
-                    <ol class="arabic simple">
-                      <li>
-                        <p>Don’t stage the files inside the folder <code
-                            class="docutils literal notranslate"><span class="pre">docs-source/source/auto_examples/</span></code>,
-                          or</p>
-                      </li>
-                      <li>
-                        <p>add the folder <code
-                            class="docutils literal notranslate"><span class="pre">docs-source/source/auto_examples/</span></code>
-                          to the file <code
-                            class="docutils literal notranslate"><span class="pre">.git/info/exclude</span></code> to
-                          locally exclude the folder
-                          from any commit. You can use your IDE git integration to locally exclude files
-                          (e.g. <a class="reference external"
-                            href="https://www.jetbrains.com/help/pycharm/set-up-a-git-repository.html#ignore-files">PyCharm</a>).
-                        </p>
-                      </li>
-                    </ol>
-                    <p>Once you taken care of the above, do the following:</p>
-                    <ol class="arabic simple">
-                      <li>
-                        <p>Install the dependencies needed to build the documentation:</p>
-                      </li>
-                    </ol>
-                    <div class="highlight-default notranslate">
-                      <div class="highlight">
-                        <pre><span class="prompt2">poetry install --with docs</span>
-</pre>
-                      </div>
-                    </div>
-                    <ol class="arabic simple" start="2">
-                      <li>
-                        <p>In your terminal, go to the folder <code
-                            class="docutils literal notranslate"><span class="pre">docs-source/</span></code></p>
-                      </li>
-                      <li>
-                        <p>Clean the previous build (if any) using</p>
-                      </li>
-                    </ol>
-                    <div class="highlight-default notranslate">
-                      <div class="highlight">
-                        <pre><span class="prompt2">make clean</span>
-</pre>
-                      </div>
-                    </div>
-                    <ol class="arabic simple" start="4">
-                      <li>
-                        <p>Build the documentation with</p>
-                      </li>
-                    </ol>
-                    <div class="highlight-default notranslate">
-                      <div class="highlight">
-                        <pre><span class="prompt2">make html</span>
-</pre>
-                      </div>
-                    </div>
-                    <ol class="arabic" start="5">
-                      <li>
-                        <p>If there were errors during the build, address them and repeat steps 2-3.</p>
-                      </li>
-                      <li>
-                        <p>If the build was successful, open the html file located in <cite>build/html/index.html</cite>
-                          and review it navigating to the
-                          section(s) relevant to your new function.</p>
-                        <p>For mac users the file can be opened with the following command:</p>
-                      </li>
-                    </ol>
-                    <div class="highlight-default notranslate">
-                      <div class="highlight">
-                        <pre><span class="prompt2">open build/html/index.html</span>
-</pre>
-                      </div>
-                    </div>
-                    <ol class="arabic simple" start="7">
-                      <li>
-                        <p>Once satisfied with the documentation, commit and push the changes.</p>
-                      </li>
-                    </ol>
-                  </section>
-                  <section id="version-your-algorithm">
-                    <h3>Version your algorithm<a class="headerlink" href="#version-your-algorithm"
-                        title="Permalink to this heading"></a></h3>
-                    <div class="admonition note">
-                      <p class="admonition-title">Note</p>
-                      <p>This section is only relevant if you are changing an existing function in InDSL.</p>
-                    </div>
-                    <p>For industrial applications, consistency and reproducibility of calculation results is of
-                      critical importance.
-                      For this reason, InDSL keeps a version history of InDSL functions that developers user can choose
-                      from.
-                      Older versions can be marked as deprecated to notify users that a new version is available.
-                      The example <a class="reference internal"
-                        href="auto_examples/versioning/versioned_function.html#sphx-glr-auto-examples-versioning-versioned-function-py"><span
-                          class="std std-ref">Function versioning</span></a> demonstrates in more detail how the
-                      function versioning works in InDSL.</p>
-                    <section id="do-i-need-to-version-my-algorithm">
-                      <h4>Do I need to version my algorithm?<a class="headerlink"
-                          href="#do-i-need-to-version-my-algorithm" title="Permalink to this heading"></a></h4>
-                      <p>You need to version your algorithm if:</p>
-                      <ol class="arabic simple">
-                        <li>
-                          <p>You are changing an existing InDSL function, and one of the following conditions holds:</p>
-                          <ul class="simple">
-                            <li>
-                              <p>The signature of the new function is incompatible with the old function. For instance
-                                if a parameter was renamed or a new parameter was added without a default value.</p>
-                            </li>
-                            <li>
-                              <p>The modifications change the function output for any given input.</p>
-                            </li>
-                          </ul>
-                        </li>
-                        <li>
-                          <p>You are changing a helper function that is used by other InDSL functions. In that case you
-                            need to version the helper function and all affected InDSL functions.</p>
-                        </li>
-                      </ol>
-                      <div class="admonition note">
-                        <p class="admonition-title">Note</p>
-                        <p>In order to avoid code duplication, one should explore if the modifications can be
-                          implemented in a backwards-compatible manner (for instance through a new parameter with a
-                          default value).</p>
-                      </div>
-                    </section>
-                    <section id="how-do-i-version-my-function">
-                      <h4>How do I version my function?<a class="headerlink" href="#how-do-i-version-my-function"
-                          title="Permalink to this heading"></a></h4>
-                      <p>As an example, we consider a function <cite>myfunc</cite> in <cite>mymod.py</cite>.
-                        A new function version is released through the following steps.</p>
-                      <ol class="arabic">
-                        <li>
-                          <p>Move the function from <cite>mymod.py</cite> to <cite>mymod_vX.py</cite>, where
-                            <cite>X</cite> denotes the current function version. If the function is not versioned yet,
-                            create the file <cite>mymod_v1.py</cite>.</p>
-                        </li>
-                        <li>
-                          <p>If not already present, add the <code
-                              class="xref py py-func docutils literal notranslate"><span class="pre">versioning.register()</span></code>
-                            decorator to the function. Specifically,</p>
-                          <div class="highlight-python notranslate">
-                            <div class="highlight">
-                              <pre><span></span><span class="c1"># file: mymod_v1.py</span>
->>>>>>> c536e023
 <span class="k">def</span> <span class="nf">myfunc</span><span class="p">(</span><span class="o">...</span><span class="p">)</span>
    <span class="c1"># old implementation</span>
-</pre>
-                            </div>
-                          </div>
-                          <p>becomes:</p>
-                          <div class="highlight-python notranslate">
-                            <div class="highlight">
-                              <pre><span></span><span class="c1"># file: mymod_v1.py</span>
+</pre></div>
+</div>
+<p>becomes:</p>
+<div class="highlight-python notranslate"><div class="highlight"><pre><span></span><span class="c1"># file: mymod_v1.py</span>
 <span class="kn">from</span> <span class="nn">indsl</span> <span class="kn">import</span> <span class="n">versioning</span>
 
 <span class="nd">@versioning</span><span class="o">.</span><span class="n">register</span><span class="p">(</span><span class="n">version</span><span class="o">=</span><span class="s2">&quot;1.0&quot;</span><span class="p">,</span> <span class="n">deprecated</span><span class="o">=</span><span class="kc">True</span><span class="p">)</span>
 <span class="k">def</span> <span class="nf">myfunc</span><span class="p">(</span><span class="o">...</span><span class="p">)</span>
    <span class="c1"># old implementation</span>
-</pre>
-                            </div>
-                          </div>
-                          <p><strong>Note</strong>: The first version of any function <strong>must</strong> be 1.0! Also
-                            note that <code
-                              class="code docutils literal notranslate"><span class="pre">deprecated=True</span></code>:
-                            InDSL allows at most
-                            one non-deprecated version. For functions already in CHARTS, deprecating all versions will
-                            remove the functions from the front-end.</p>
-                        </li>
-                        <li>
-                          <p>Add the new implementation to <cite>mymod.py</cite> and import <cite>mymod_v1.py</cite>.
-                            The modified <cite>mymod.py</cite> file will look like:</p>
-                          <div class="highlight-python notranslate">
-                            <div class="highlight">
-                              <pre><span></span><span class="c1"># file: mymod.py</span>
+</pre></div>
+</div>
+<p><strong>Note</strong>: The first version of any function <strong>must</strong> be 1.0! Also note that <code class="code docutils literal notranslate"><span class="pre">deprecated=True</span></code>: InDSL allows at most
+one non-deprecated version. For functions already in CHARTS, deprecating all versions will remove the functions from the front-end.</p>
+</li>
+<li><p>Add the new implementation to <cite>mymod.py</cite> and import <cite>mymod_v1.py</cite>. The modified <cite>mymod.py</cite> file will look like:</p>
+<div class="highlight-python notranslate"><div class="highlight"><pre><span></span><span class="c1"># file: mymod.py</span>
 <span class="kn">from</span> <span class="nn">indsl</span> <span class="kn">import</span> <span class="n">versioning</span>
 <span class="kn">from</span> <span class="nn">.</span> <span class="kn">import</span> <span class="n">mymod_v1</span>  <span class="c1"># noqa</span>
 
 <span class="nd">@versioning</span><span class="o">.</span><span class="n">register</span><span class="p">(</span><span class="n">version</span><span class="o">=</span><span class="s2">&quot;2.0&quot;</span><span class="p">,</span> <span class="n">changelog</span><span class="o">=</span><span class="s2">&quot;Describe here how the function changed compared to the previous version&quot;</span><span class="p">)</span>
 <span class="k">def</span> <span class="nf">myfunc</span><span class="p">(</span><span class="o">...</span><span class="p">)</span>
    <span class="c1"># new implementation</span>
-<<<<<<< HEAD
 </pre></div>
 </div>
 <p>Make sure to increment the version number (a single positive integer) of the new implementation. Optionally, non-breaking changes can be versioned.
@@ -1455,143 +602,17 @@
 <div class="highlight-default notranslate"><div class="highlight"><pre><span class="prompt1">black<span class="w"> </span><span class="o">{</span>source_file_or_directory<span class="o">}</span></span>
 </pre></div></div><p>This is not an exact list of requirements or guidelines. If you have suggestions, don’t hesitate to submit an issue or
 a PR with enhancement to this document.</p>
-<p>Finally, once you have completed your new contribution, sync with the remote/master branch one last in case there have
+<p>Finally, once you have completed your new contribution, sync with the remote/main branch one last in case there have
 been any recent changes to the code base:</p>
-<div class="highlight-default notranslate"><div class="highlight"><pre><span class="prompt1">git<span class="w"> </span>checkout<span class="w"> </span>master</span>
-=======
-</pre>
-                            </div>
-                          </div>
-                          <p>Make sure to increment the version number (a single positive integer) of the new
-                            implementation. Optionally, non-breaking changes can be versioned.
-                            In that case follow the <a class="reference external" href="https://semver.org/">semantic
-                              versioning guidelines</a>.</p>
-                        </li>
-                        <li>
-                          <p>Make sure the all versions of the function <cite>myfunc</cite> are tested. If the tests of
-                            the most recent version are in <cite>test_mymod.py</cite>, tests for the deprecated
-                            function can be placed in <cite>test_mymod_v1.py</cite>.</p>
-                        </li>
-                      </ol>
-                    </section>
-                  </section>
-                  <section id="create-a-pull-request">
-                    <h3>Create a pull request<a class="headerlink" href="#create-a-pull-request"
-                        title="Permalink to this heading"></a></h3>
-                    <p>Before a PR is merged it needs to be approved by of our internal developers. If you expect to
-                      keep on working on your
-                      algorithm and are not ready to start the review process, please label the PR as a <code
-                        class="docutils literal notranslate"><span class="pre">draft</span></code>.</p>
-                    <p>To make the review process a better experience, we encourage complying with the following
-                      guidelines:</p>
-                    <ol class="arabic">
-                      <li>
-                        <p>Give your pull request a helpful title. If it is part of a <a class="reference external"
-                            href="https://cognitedata.atlassian.net/jira/software/projects/PI/boards/402/backlog">JIRA
-                            task in our development backlog</a>, please add the task reference so
-                          it can be tracked by our team. If you are fixing a bug or improving documentation, using “BUG
-                          &lt;ISSUE TITLE&gt;” and
-                          “DOC &lt;DESCRIPTION&gt;” is enough.</p>
-                      </li>
-                      <li>
-                        <p>Make sure your code passes all the tests. You could run <code
-                            class="docutils literal notranslate"><span class="pre">pytest</span></code> globally, but
-                          this is not recommended as it
-                          will take a long time as our library grows. Typically, running a few tests only on your new
-                          algorithm is enough.
-                          For example, if you created a <code
-                            class="docutils literal notranslate"><span class="pre">new_algorithm</span></code> in the
-                          <code class="docutils literal notranslate"><span class="pre">smooth</span></code> toolbox and
-                          added the tests
-                          <code
-                            class="docutils literal notranslate"><span class="pre">test_new_algorithm.py</span></code>:
-                        </p>
-                        <ul class="simple">
-                          <li>
-                            <p><code
-                                class="docutils literal notranslate"><span class="pre">pytest</span> <span class="pre">tests/smooth/test_new_algorithm.py</span></code>
-                              to run the tests specific to your algorithm</p>
-                          </li>
-                          <li>
-                            <p><code
-                                class="docutils literal notranslate"><span class="pre">pytest</span> <span class="pre">tests/smooth</span></code>
-                              to run the whole tests for the <code
-                                class="docutils literal notranslate"><span class="pre">smooth</span></code> toolbox
-                              module</p>
-                          </li>
-                        </ul>
-                        <blockquote>
-                          <div></div>
-                        </blockquote>
-                      </li>
-                      <li>
-                        <p>Make sure your code is properly commented and documented. We can not highlight enough how
-                          important documenting
-                          your algorithm is for the succes of this product.</p>
-                      </li>
-                      <li>
-                        <p>Make sure the documentation renders properly. For details on how to build the documentation.
-                          Check our documentation guidelines (WIP). The official documentation will be built and
-                          deployed by our CI/CD workflows.</p>
-                      </li>
-                      <li>
-                        <p>Make sure the function renders properly in the UI.
-                          To preview the function node access the storybook build results url, which can be found in the
-                          PR comments.
-                          In chromatic, scroll down and inspect the stories for the function.</p>
-                      </li>
-                      <li>
-                        <p>Add test to all new algorithms or improvements to algorithms. These test add robustness to
-                          our code base and
-                          ensure that future modifications comply with the desired behavior of the algorithm.</p>
-                      </li>
-                      <li>
-                        <p>Run <code class="docutils literal notranslate"><span class="pre">black</span></code> to
-                          auto-format your code contributions. Our pre-commit will run black for the entire project once
-                          you
-                          are ready to commit and push to the remote branch. But this can take some time as our code
-                          base grows. Therefore, it
-                          is good practice to run periodically run <code
-                            class="docutils literal notranslate"><span class="pre">black</span></code> only for your new
-                          code.</p>
-                      </li>
-                    </ol>
-                    <div class="highlight-default notranslate">
-                      <div class="highlight">
-                        <pre><span class="prompt1">black<span class="w"> </span><span class="o">{</span>source_file_or_directory<span class="o">}</span></span>
-</pre>
-                      </div>
-                    </div>
-                    <p>This is not an exact list of requirements or guidelines. If you have suggestions, don’t hesitate
-                      to submit an issue or
-                      a PR with enhancement to this document.</p>
-                    <p>Finally, once you have completed your new contribution, sync with the remote/main branch one last
-                      in case there have
-                      been any recent changes to the code base:</p>
-                    <div class="highlight-default notranslate">
-                      <div class="highlight">
-                        <pre><span class="prompt1">git<span class="w"> </span>checkout<span class="w"> </span>main</span>
->>>>>>> c536e023
+<div class="highlight-default notranslate"><div class="highlight"><pre><span class="prompt1">git<span class="w"> </span>checkout<span class="w"> </span>main</span>
 <span class="prompt1">git<span class="w"> </span>pull</span>
 <span class="prompt1">git<span class="w"> </span>checkout<span class="w"> </span><span class="o">{</span>my_branch_name<span class="o">}</span></span>
 <span class="prompt1">git<span class="w"> </span>merge<span class="w"> </span>main</span>
-</pre>
-                      </div>
-                    </div>
-                    <p>Then use <code
-                        class="docutils literal notranslate"><span class="pre">git</span> <span class="pre">add</span></code>,
-                      <code
-                        class="docutils literal notranslate"><span class="pre">git</span> <span class="pre">commit</span></code>,
-                      and <code
-                        class="docutils literal notranslate"><span class="pre">git</span> <span class="pre">push</span></code>
-                      to record your new algorithm and send it to the remote
-                      repository:</p>
-                    <div class="highlight-default notranslate">
-                      <div class="highlight">
-                        <pre><span class="prompt1">git<span class="w"> </span>add<span class="w"> </span>.</span>
+</pre></div></div><p>Then use <code class="docutils literal notranslate"><span class="pre">git</span> <span class="pre">add</span></code>, <code class="docutils literal notranslate"><span class="pre">git</span> <span class="pre">commit</span></code>, and <code class="docutils literal notranslate"><span class="pre">git</span> <span class="pre">push</span></code> to record your new algorithm and send it to the remote
+repository:</p>
+<div class="highlight-default notranslate"><div class="highlight"><pre><span class="prompt1">git<span class="w"> </span>add<span class="w"> </span>.</span>
 <span class="prompt1">git<span class="w"> </span>commit<span class="w"> </span>-m<span class="w"> </span><span class="s2">&quot;Explicit commit message&quot;</span></span>
 <span class="prompt1">git<span class="w"> </span>push</span>
-<<<<<<< HEAD
 </pre></div></div><p>Go to the <a class="reference external" href="https://github.com/cognitedata/indsl/pulls">InDSL repository PR page</a>, start
 a <code class="docutils literal notranslate"><span class="pre">New</span> <span class="pre">pull</span> <span class="pre">request</span></code> and let the review process begin.</p>
 </section>
@@ -1619,100 +640,36 @@
 <p>Any InDSL function that is exposed in the CHARTS application (i.e. any function that is listed in <cite>__cognite__</cite> in the <cite>__init__.py</cite> files), must be reviewed by a member of the CHARTS development team.</p>
 </section>
 </section>
-=======
-</pre>
-                      </div>
-                    </div>
-                    <p>Go to the <a class="reference external" href="https://github.com/cognitedata/indsl/pulls">InDSL
-                        repository PR page</a>, start
-                      a <code
-                        class="docutils literal notranslate"><span class="pre">New</span> <span class="pre">pull</span> <span class="pre">request</span></code>
-                      and let the review process begin.</p>
-                  </section>
-                </section>
-                <section id="contributing-a-free-form-algorithm">
-                  <h2>Contributing a free form algorithm<a class="headerlink" href="#contributing-a-free-form-algorithm"
-                      title="Permalink to this heading"></a></h2>
-                  <p>It is possible to contribute to InDSL without the algorithm being exposed in the CHARTS
-                    application.
-                    In this case, the algorithm will only be available to users who install the InDSL python package.
-                    It <strong>should not</strong> be included in the <code
-                      class="docutils literal notranslate"><span class="pre">__cognite__</span></code> attribute of the
-                    toolbox <cite>__init__.py</cite> file.
-                    Although the algorithm doesn’t need to meet the requirements mentioned in the <span
-                      class="xref std std-ref">previous</span> section, it is still important to</p>
-                  <blockquote>
-                    <div>
-                      <p>document it properly, add all necessary tests and potentially an example to the documentation.
-                      </p>
-                    </div>
-                  </blockquote>
-                </section>
-                <section id="coding-style">
-                  <h2>Coding Style<a class="headerlink" href="#coding-style" title="Permalink to this heading"></a>
-                  </h2>
-                  <dl class="simple">
-                    <dt>To ensure consistency throughout the code, we recommend using the following style conventions
-                      when contributing to the library:</dt>
-                    <dd>
-                      <ul class="simple">
-                        <li>
-                          <p>Call the time series parameter of your function <code
-                              class="docutils literal notranslate"><span class="pre">data</span></code> unless a more
-                            specific name can be given, like <code
-                              class="docutils literal notranslate"><span class="pre">pressure</span></code> or <code
-                              class="docutils literal notranslate"><span class="pre">temperature</span></code>.</p>
-                        </li>
-                        <li>
-                          <p>Use abbreviations when defining the types of function arguments. For example <code
-                              class="docutils literal notranslate"><span class="pre">pd.</span></code> instead of <code
-                              class="docutils literal notranslate"><span class="pre">pandas</span></code>.</p>
-                        </li>
-                      </ul>
-                    </dd>
-                  </dl>
-                  <p>Reviewer guidelines</p>
-                  <p>Any InDSL function that is exposed in the CHARTS application (i.e. any function that is listed in
-                    <cite>__cognite__</cite> in the <cite>__init__.py</cite> files), must be reviewed by a member of the
-                    CHARTS development team.</p>
-                </section>
-              </section>
->>>>>>> c536e023
-
-
-            </div>
+
+
+           </div>
           </div>
-          <footer>
-            <div class="rst-footer-buttons" role="navigation" aria-label="Footer">
-              <a href="auto_examples/versioning/versioned_function.html" class="btn btn-neutral float-left"
-                title="Function versioning" accesskey="p" rel="prev"><span class="fa fa-arrow-circle-left"
-                  aria-hidden="true"></span> Previous</a>
-              <a href="code_of_conduct.html" class="btn btn-neutral float-right" title="Code of Conduct" accesskey="n"
-                rel="next">Next <span class="fa fa-arrow-circle-right" aria-hidden="true"></span></a>
-            </div>
-
-            <hr />
-
-            <div role="contentinfo">
-              <p>&#169; Copyright 2021, Cognite AS &lt;support@cognite.com&gt;.</p>
-            </div>
-
-            Built with <a href="https://www.sphinx-doc.org/">Sphinx</a> using a
-            <a href="https://github.com/readthedocs/sphinx_rtd_theme">theme</a>
-            provided by <a href="https://readthedocs.org">Read the Docs</a>.
-
-
-          </footer>
+          <footer><div class="rst-footer-buttons" role="navigation" aria-label="Footer">
+        <a href="auto_examples/versioning/versioned_function.html" class="btn btn-neutral float-left" title="Function versioning" accesskey="p" rel="prev"><span class="fa fa-arrow-circle-left" aria-hidden="true"></span> Previous</a>
+        <a href="code_of_conduct.html" class="btn btn-neutral float-right" title="Code of Conduct" accesskey="n" rel="next">Next <span class="fa fa-arrow-circle-right" aria-hidden="true"></span></a>
+    </div>
+
+  <hr/>
+
+  <div role="contentinfo">
+    <p>&#169; Copyright 2021, Cognite AS &lt;support@cognite.com&gt;.</p>
+  </div>
+
+  Built with <a href="https://www.sphinx-doc.org/">Sphinx</a> using a
+    <a href="https://github.com/readthedocs/sphinx_rtd_theme">theme</a>
+    provided by <a href="https://readthedocs.org">Read the Docs</a>.
+   
+
+</footer>
         </div>
       </div>
     </section>
   </div>
   <script>
-    jQuery(function () {
-      SphinxRtdTheme.Navigation.enable(true);
-    });
-  </script>
+      jQuery(function () {
+          SphinxRtdTheme.Navigation.enable(true);
+      });
+  </script> 
 
 </body>
-
 </html>